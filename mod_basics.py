
if False:
   #creating a molecule from a SMILES string
   glycolaldehyde = Graph.fromSMILES("OCC=O", name="Glycolaldehyde")
   glycolaldehyde.print()

if False:
   #Creating a molecule from graphDFS
   glycolaldehyde = Graph.fromDFS("[O]([C]([C](=[O])[H])([H])[H])[H]", name="Glycolaldehyde")
   glycolaldehyde.print()

if False:
   #Creating a molecule of your choice from a SMILES string
   my_own_smiles_string = "CCC=CO"#Change this string to a SMILES string representing a molecule of your choice
   my_molecule = Graph.fromSMILES(my_own_smiles_string, name="My own molecule")
   my_molecule.print()



#String containing a GML rule representing keto-enol isomerization
ketoEnolGML = """rule [

   ruleID "Keto-enol isomerization" 

   left [

      edge [ source 1 target 4 label "-" ]

      edge [ source 1 target 2 label "-" ]

      edge [ source 2 target 3 label "=" ]

   ]   

   context [

      node [ id 1 label "C" ]

      node [ id 2 label "C" ]

      node [ id 3 label "O" ]

      node [ id 4 label "H" ]

   ]   

   right [

      edge [ source 1 target 2 label "=" ]

      edge [ source 2 target 3 label "-" ]

      edge [ source 3 target 4 label "-" ]

   ]   

]"""




#String containing a GML rule representing aldol Addition 
aldolAddGML = """rule [

   ruleID "Aldol Addition"

   left [

      edge [ source 1 target 2 label "=" ]

      edge [ source 2 target 3 label "-" ]

      edge [ source 3 target 4 label "-" ]

      edge [ source 5 target 6 label "=" ]

   ]

   context [

      node [ id 1 label "C" ]

      node [ id 2 label "C" ]

      node [ id 3 label "O" ]

      node [ id 4 label "H" ]

      node [ id 5 label "O" ]

      node [ id 6 label "C" ]

   ]

   right [

      edge [ source 1 target 2 label "-" ]

      edge [ source 2 target 3 label "=" ]

      edge [ source 5 target 6 label "-" ]


      edge [ source 4 target 5 label "-" ]

      edge [ source 6 target 1 label "-" ]

   ]

]"""

if False:
   #Load the rule for keto-enol isomerization (rules can also be loaded from a gml file)
   ketoEnol_F = Rule.fromGMLString(ketoEnolGML)

   #We can also print rules, similar to how we print molecules
   ketoEnol_F.print()


if False:
   #We can define a rule that is the inverse of a given rule
   ketoEnol_B = Rule.fromGMLString(ketoEnolGML, invert=True)
   ketoEnol_B.print()


if False:
   #Here we load all of the four rules we use for formose chemistry and put all four rules in a list
   aldolAdd_F = Rule.fromGMLString(aldolAddGML)
   aldolAdd_B = Rule.fromGMLString(aldolAddGML, invert=True)
   ketoEnol_F = Rule.fromGMLString(ketoEnolGML)
   ketoEnol_B = Rule.fromGMLString(ketoEnolGML, invert=True)

   formose_rules = [ketoEnol_F, ketoEnol_B, aldolAdd_F, aldolAdd_B]

   #We can loop through the rules and print them 
   for rule in formose_rules:
      rule.print()



if False:
   #Now we are ready to apply a rule to a molecule. First we have to set up an environment that keeps track of all of the molecules we produce.
   #Formally we call it a reaction networ or a derivation graph, DG for short.

   #We first load the rules
   aldolAdd_F = Rule.fromGMLString(aldolAddGML)
   aldolAdd_B = Rule.fromGMLString(aldolAddGML, invert=True)
   ketoEnol_F = Rule.fromGMLString(ketoEnolGML)
   ketoEnol_B = Rule.fromGMLString(ketoEnolGML, invert=True)

   #First we define our input molecules
   formaldehyde = Graph.fromSMILES("C=O", name="Formaldehyde")

   glycolaldehyde = Graph.fromSMILES("OCC=O", name="Glycolaldehyde")

   input_molecules = [formaldehyde, glycolaldehyde]

   #We define our DG object and the initial molecules present in the reaction network
   dg = DG(graphDatabase=input_molecules)
   reaction_network = dg.build()

   #Now we apply the forward version of keto-enol isomerization to glycoaldehyde
   reaction_network.apply([glycolaldehyde], ketoEnol_F)


   #After we are done we lock the DG so we can print it
   del reaction_network


   #We print the resulting reaction network
   dg.print()


if False:
   #Instead of using the apply function, we can also a strategy framework that applys the rules for us.
   #Now we define a new DG, with the same input molecules as before.
   aldolAdd_F = Rule.fromGMLString(aldolAddGML)
   aldolAdd_B = Rule.fromGMLString(aldolAddGML, invert=True)
   ketoEnol_F = Rule.fromGMLString(ketoEnolGML)
   ketoEnol_B = Rule.fromGMLString(ketoEnolGML, invert=True)

   #First we define our input molecules
   formaldehyde = Graph.fromSMILES("C=O", name="Formaldehyde")

   glycolaldehyde = Graph.fromSMILES("OCC=O", name="Glycolaldehyde")

   input_molecules = [formaldehyde, glycolaldehyde]

   dg = DG(graphDatabase=input_molecules)
   reaction_network = dg.build()

   #We define a strategy as follows
   strategy = (


      addSubset(input_molecules) 

      >> inputRules
      #>> inputRules
      #>> inputRules

   )

   reaction_network.execute(strategy)

   del reaction_network

   dg.print()



if False:
   aldolAdd_F = Rule.fromGMLString(aldolAddGML)
   aldolAdd_B = Rule.fromGMLString(aldolAddGML, invert=True)
   ketoEnol_F = Rule.fromGMLString(ketoEnolGML)
   ketoEnol_B = Rule.fromGMLString(ketoEnolGML, invert=True)

   #First we define our input molecules
   formaldehyde = Graph.fromSMILES("C=O", name="Formaldehyde")

   glycolaldehyde = Graph.fromSMILES("OCC=O", name="Glycolaldehyde")

   input_molecules = [formaldehyde, glycolaldehyde]

   #We can make even more complicated strategies
   dg = DG(graphDatabase=input_molecules)
   reaction_network = dg.build()

   #We define a strategy as follows
   strategy = (


      addSubset(input_molecules) 

      >> repeat[4](inputRules)

   )

   reaction_network.execute(strategy)

   del reaction_network

   dg.print()

   



if True:
   aldolAdd_F = Rule.fromGMLString(aldolAddGML)
   aldolAdd_B = Rule.fromGMLString(aldolAddGML, invert=True)
   ketoEnol_F = Rule.fromGMLString(ketoEnolGML)
   ketoEnol_B = Rule.fromGMLString(ketoEnolGML, invert=True)

   #First we define our input molecules
   formaldehyde = Graph.fromSMILES("C=O", name="Formaldehyde")

   glycolaldehyde = Graph.fromSMILES( "OCC=O", name="Glycolaldehyde")

   input_molecules = [formaldehyde, glycolaldehyde]

   #We might want to constrain some property of the molecules we produce.
   #This pattern represents a path graph with 8 vertices with any vertex labels and edge labels.
   #If we constrain our search to exclude any molecule with this pattern, we will{*}
   #never produce a molecule with a chain of length 8
   pattern = graphDFS("[*]{*}[*]{*}[*]{*}[*]{*}[*]{*}[*]{*}[*]{*}[*]")
   pattern.print()


   ls = LabelSettings(LabelType.Term, LabelRelation.Unification)
   dg = DG(graphDatabase=input_molecules, labelSettings=ls)
   reaction_network = dg.build()

   #We define a strategy as follows
   strategy = (


      addSubset(input_molecules) 

      
      >> rightPredicate[lambda derivation: all(pattern.monomorphism(g, labelSettings=ls)<1 for g in derivation.right)](
         repeat[10](inputRules)
      )

   )

   reaction_network.execute(strategy)

   del reaction_network

   dg.print()




<<<<<<< HEAD
if True:
   aldolAdd_F = ruleGMLString(aldolAddGML)
   aldolAdd_B = ruleGMLString(aldolAddGML, invert=True)
   ketoEnol_F = ruleGMLString(ketoEnolGML)
   ketoEnol_B = ruleGMLString(ketoEnolGML, invert=True)
=======
if False:
   aldolAdd_F = Rule.fromGMLString(aldolAddGML)
   aldolAdd_B = Rule.fromGMLString(aldolAddGML, invert=True)
   ketoEnol_F = Rule.fromGMLString(ketoEnolGML)
   ketoEnol_B = Rule.fromGMLString(ketoEnolGML, invert=True)
>>>>>>> 65dad526

   #First we define our input molecules
   formaldehyde = Graph.fromSMILES("C=O", name="Formaldehyde")

   glycolaldehyde = Graph.fromSMILES("OCC=O", name="Glycolaldehyde")

   input_molecules = [formaldehyde, glycolaldehyde]

   #We might want to constrain some property of the molecules we consume.
   #Here we only allow reactions where the reactants together have at most 4 oxygen atoms

   dg = DG(graphDatabase=input_molecules)
   reaction_network = dg.build()

   strategy = (

      addSubset(input_molecules)
      
      >> leftPredicate[lambda derivation: sum([g.vLabelCount("O") for g in derivation.left])<=4](
         repeat[10](inputRules)
      )

   )

   reaction_network.execute(strategy)

   del reaction_network

   dg.print()





import random
if True:
   
   ketoEnol_F = Rule.fromGMLString(ketoEnolGML)
   ketoEnol_B = Rule.fromGMLString(ketoEnolGML, invert=True)
   aldolAdd_F = Rule.fromGMLString(aldolAddGML)
   aldolAdd_B = Rule.fromGMLString(aldolAddGML, invert=True)
   
   rules = [aldolAdd_B, aldolAdd_F, ketoEnol_F, ketoEnol_B]
   


   formaldehyde = Graph.fromSMILES("C=O", name="Formaldehyde")

   glycolaldehyde = Graph.fromSMILES("OCC=O", name="Glycolaldehyde")


   dg = DG(graphDatabase=[formaldehyde, glycolaldehyde])

   reaction_network = dg.build()


   molecules = [formaldehyde, glycolaldehyde]


   i = 0
   
   num_iterations = 10

   while i < num_iterations:

         i += 1

         molecule1 = random.sample(molecules, 1)[0]
         molecule2 = random.sample(molecules, 1)[0]

         reactants = [molecule1, molecule2]


         for rule in rules:

            reaction_edges = reaction_network.apply(reactants, rule, onlyProper=False)

            for edge in reaction_edges:
               for molecule in edge.targets:
                  molecules.append(molecule.graph)



   del reaction_network

   dg.print()










#Additional material


#We built a DG like earlier and dump it
if True:
   aldolAdd_F = ruleGMLString(aldolAddGML)
   aldolAdd_B = ruleGMLString(aldolAddGML, invert=True)
   ketoEnol_F = ruleGMLString(ketoEnolGML)
   ketoEnol_B = ruleGMLString(ketoEnolGML, invert=True)

   #First we define our input molecules
   formaldehyde = smiles("C=O", name="Formaldehyde")

   glycolaldehyde = smiles( "OCC=O", name="Glycolaldehyde")

   input_molecules = [formaldehyde, glycolaldehyde]

   #We might want to constrain some property of the molecules we consume.
   #Here we only allow reactions where the reactants together have at most 4 oxygen atoms

   dg = DG(graphDatabase=input_molecules)
   reaction_network = dg.build()

   strategy = (

      addSubset(input_molecules) 

      >> repeat[3](inputRules)

   )

   reaction_network.execute(strategy)

   del reaction_network

   dg.dump("example_dg")


#Here we load the DG we built earlier and examine what attributes the vertices have
if False:
   #alternative way of loading DG
   dg = DG()
   b = dg.build()
   b.load([],"example_dg")

   for vertex in dg.vertices:
      print(dir(vertex))
      break #we break because we only want to examine one vertex



#Here we load the DG we built earlier and examine what attributes the hyper edges have
if False:
   #alternative way of loading DG
   dg = DG()
   b = dg.build()
   b.load([],"example_dg")

   for edge in dg.edges:
      print(dir(edge))
      break #we break because we only want to examine one edge
   




#Here we load the DG we built earlier and examine what attributes the graph objects have
if True:
   #alternative way of loading DG
   dg = DG()
   b = dg.build()
   b.load([],"example_dg")

   #we select a random molecule from our DG
   vertex = random.sample(list(dg.vertices), 1)[0]

   print(dir(vertex.graph))

   print("\n\n\n")

   print("Examples of vertex.graph attributes:")
   print("\n")

   print(f"smiles: {vertex.graph.smiles}")
   print(f"smilesWithIds: {vertex.graph.smilesWithIds}")
   print("GML format:")
   print(vertex.graph.getGMLString())
   print(f"number of bonds: {vertex.graph.numEdges}")
   print(f"number of atoms: {vertex.graph.numVertices}")
   numCarbons = vertex.graph.vLabelCount("C")
   print(f"number of carbon atoms: {numCarbons}")




   print("\n\n\n")

   print("Examples of vertex.graph.vertices attributes:")
   print("\n")

   #we select a random atom from our molecule
   randomAtom = random.sample(list(vertex.graph.vertices), 1)[0]
   
   print(dir(randomAtom))

<|MERGE_RESOLUTION|>--- conflicted
+++ resolved
@@ -293,19 +293,11 @@
 
 
 
-<<<<<<< HEAD
 if True:
-   aldolAdd_F = ruleGMLString(aldolAddGML)
-   aldolAdd_B = ruleGMLString(aldolAddGML, invert=True)
-   ketoEnol_F = ruleGMLString(ketoEnolGML)
-   ketoEnol_B = ruleGMLString(ketoEnolGML, invert=True)
-=======
-if False:
-   aldolAdd_F = Rule.fromGMLString(aldolAddGML)
-   aldolAdd_B = Rule.fromGMLString(aldolAddGML, invert=True)
-   ketoEnol_F = Rule.fromGMLString(ketoEnolGML)
-   ketoEnol_B = Rule.fromGMLString(ketoEnolGML, invert=True)
->>>>>>> 65dad526
+   aldolAdd_F = Rule.fromGMLString(aldolAddGML)
+   aldolAdd_B = Rule.fromGMLString(aldolAddGML, invert=True)
+   ketoEnol_F = Rule.fromGMLString(ketoEnolGML)
+   ketoEnol_B = Rule.fromGMLString(ketoEnolGML, invert=True)
 
    #First we define our input molecules
    formaldehyde = Graph.fromSMILES("C=O", name="Formaldehyde")
